--- conflicted
+++ resolved
@@ -72,32 +72,6 @@
 	return nil
 }
 
-<<<<<<< HEAD
-func (conn *SqliteStreamDB) DeletePublishedLog(event *ChangeLogEvent) (bool, error) {
-	metaTableName := conn.metaTable(event.TableName, changeLogName)
-	rs, err := conn.Delete(metaTableName).
-		Where(goqu.Ex{
-			"state": Published,
-			"id":    event.Id,
-		}).
-		Prepared(true).
-		Executor().
-		Exec()
-
-	if err != nil {
-		return false, err
-	}
-
-	count, err := rs.RowsAffected()
-	if err != nil {
-		return false, err
-	}
-
-	return count > 0, nil
-}
-
-=======
->>>>>>> 917ae7b9
 func (conn *SqliteStreamDB) CleanupChangeLogs(beforeTime time.Time) (int64, error) {
 	total := int64(0)
 	for name := range conn.watchTablesSchema {
