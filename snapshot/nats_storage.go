package snapshot

import (
	"os"
	"time"

	"github.com/maxpert/marmot/cfg"
	"github.com/maxpert/marmot/stream"
	"github.com/nats-io/nats.go"
	"github.com/rs/zerolog/log"
)

const hashHeaderKey = "marmot-snapshot-tag"

type natsStorage struct {
	nc *nats.Conn
}

func (n *natsStorage) Upload(name, filePath string) error {
	blb, err := getBlobStore(n.nc)
	if err != nil {
		return err
	}

	err = blb.Delete(name)
	if err != nil && err != nats.ErrObjectNotFound {
		return err
	}

	hash, err := fileHash(filePath)
	if err != nil {
		return err
	}

	rfl, err := os.Open(filePath)
	if err != nil {
		return err
	}
	defer rfl.Close()

	info, err := blb.Put(&nats.ObjectMeta{
		Name: name,
		Headers: map[string][]string{
			hashHeaderKey: {hash},
		},
	}, rfl)
	if err != nil {
		return err
	}

	log.Info().
		Str("hash", hash).
		Str("file_name", name).
		Str("file_path", filePath).
		Uint64("size", info.Size).
		Uint32("chunks", info.Chunks).
		Msg("Snapshot saved to NATS")

	return nil
}

func (n *natsStorage) Download(filePath, name string) error {
	blb, err := getBlobStore(n.nc)
	if err != nil {
		return err
	}

	for {
		err = blb.GetFile(name, filePath)
		if err == nil {
			return nil
		}
<<<<<<< HEAD

		if err == nats.ErrObjectNotFound {
			return ErrNoSnapshotFound
		}

=======

		if err == nats.ErrObjectNotFound {
			return ErrNoSnapshotFound
		}

>>>>>>> def78acf
		if jsmErr, ok := err.(nats.JetStreamError); ok {
			log.Warn().
				Err(err).
				Int("Status", jsmErr.APIError().Code).
				Msg("Error downloading snapshot")

			if jsmErr.APIError().Code == 503 {
				time.Sleep(time.Second)
				continue
			}
		}

		return err
	}
}

func getBlobStore(conn *nats.Conn) (nats.ObjectStore, error) {
	js, err := conn.JetStream(nats.MaxWait(30 * time.Second))
	if err != nil {
		return nil, err
	}

	blb, err := js.ObjectStore(blobBucketName())
	if err == nats.ErrStreamNotFound {
		blb, err = js.CreateObjectStore(&nats.ObjectStoreConfig{
			Bucket:      blobBucketName(),
			Replicas:    cfg.Config.Snapshot.Nats.Replicas,
			Storage:     nats.FileStorage,
			Description: "Bucket to store snapshot",
		})
	}

	return blb, err
}

func newNatsStorage() (*natsStorage, error) {
	nc, err := stream.Connect()
	if err != nil {
		return nil, err
	}

	return &natsStorage{nc: nc}, nil
}

func blobBucketName() string {
	if cfg.Config.Snapshot.Nats.BucketName == "" {
		return cfg.Config.NATS.StreamPrefix + "-snapshot-store"
	}

	return cfg.Config.Snapshot.Nats.BucketName
}<|MERGE_RESOLUTION|>--- conflicted
+++ resolved
@@ -70,19 +70,11 @@
 		if err == nil {
 			return nil
 		}
-<<<<<<< HEAD
 
 		if err == nats.ErrObjectNotFound {
 			return ErrNoSnapshotFound
 		}
 
-=======
-
-		if err == nats.ErrObjectNotFound {
-			return ErrNoSnapshotFound
-		}
-
->>>>>>> def78acf
 		if jsmErr, ok := err.(nats.JetStreamError); ok {
 			log.Warn().
 				Err(err).
